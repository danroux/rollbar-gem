--- conflicted
+++ resolved
@@ -50,7 +50,6 @@
       end
     end
   end
-<<<<<<< HEAD
 
   before { reconfigure_notifier }
 
@@ -104,6 +103,4 @@
       end
     end
   end
-=======
->>>>>>> ada82d61
 end