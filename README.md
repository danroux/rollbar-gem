# Rollbar [![Build Status](https://api.travis-ci.org/rollbar/rollbar-gem.svg?branch=v2.12.0)](https://travis-ci.org/rollbar/rollbar-gem/branches)

<!-- RemoveNext -->
[Rollbar](https://rollbar.com) is an error tracking service for Ruby and other languages. The Rollbar service will alert you of problems with your code and help you understand them in a ways never possible before. We love it and we hope you will too.

This is the Ruby library for Rollbar. It will instrument many kinds of Ruby applications automatically at the framework level. You can also make direct calls to send exceptions and messages to Rollbar.

<!-- START doctoc generated TOC please keep comment here to allow auto update -->
<!-- DON'T EDIT THIS SECTION, INSTEAD RE-RUN doctoc TO UPDATE -->
## Table of Contents

- [Getting Started](#getting-started)
  - [Rails](#rails)
  - [Rack](#rack)
  - [Plain Ruby](#plain-ruby)
- [Integration with Rollbar.js](#integration-with-rollbarjs)
- [Test your installation](#test-your-installation)
- [Usage](#usage)
  - [Uncaught exceptions](#uncaught-exceptions)
  - [Caught exceptions and messages](#caught-exceptions-and-messages)
  - [Reporting form validation errors](#reporting-form-validation-errors)
  - [Advanced usage](#advanced-usage)
- [Person tracking](#person-tracking)
  - [Person tracking with Rack applications](#person-tracking-with-rack-applications)
- [Special note about reporting within a request](#special-note-about-reporting-within-a-request)
- [Data sanitization (scrubbing)](#data-sanitization-scrubbing)
- [Including additional runtime data](#including-additional-runtime-data)
- [Exception level filters](#exception-level-filters)
  - [Dynamic levels](#dynamic-levels)
- [Before process hook](#before-process-hook)
- [Transform hook](#transform-hook)
- [The Scope](#the-scope)
<<<<<<< HEAD
- [Override configuration](#override-configuration)
=======
- [Code and context](#code-and-context)
>>>>>>> ba93bafd
- [Silencing exceptions at runtime](#silencing-exceptions-at-runtime)
- [Sending backtrace without rescued exceptions](#sending-backtrace-without-rescued-exceptions)
- [ActiveJob integration](#activejob-integration)
- [Delayed::Job](#delayedjob)
- [Asynchronous reporting](#asynchronous-reporting)
  - [girl_friday](#girl_friday)
  - [sucker_punch](#sucker_punch)
  - [Sidekiq](#sidekiq)
  - [Resque](#resque)
  - [DelayedJob](#delayedjob)
  - [Threading](#threading)
  - [Other handlers](#other-handlers)
  - [Failover handlers](#failover-handlers)
- [Logger interface](#logger-interface)
- [Using with rollbar-agent](#using-with-rollbar-agent)
- [Rails booting process](#rails-booting-process)
- [Rails runner command](#rails-runner-command)
- [Deploy Tracking with Capistrano](#deploy-tracking-with-capistrano)
  - [Capistrano 3](#capistrano-3)
  - [Capistrano 2](#capistrano-2)
- [Counting specific gems as in-project code](#counting-specific-gems-as-in-project-code)
- [Goalie](#goalie)
- [Resque](#resque-1)
- [SSL](#ssl)
- [Using with Zeus](#using-with-zeus)
- [Configuration options](#configuration-options)
- [Plugins](#plugins)
- [Backwards Compatibility](#backwards-compatibility)
- [Known Issues](#known-issues)
- [Supported Language/Framework Versions](#supported-languageframework-versions)
- [Help / Support](#help--support)
- [Contributing](#contributing)

<!-- END doctoc generated TOC please keep comment here to allow auto update -->


## Getting Started

Add this line to your application's Gemfile:

```ruby
gem 'rollbar'
```

And then execute:

```bash
$ bundle install
# Or if you don't use bundler:
$ gem install rollbar
```

Unless you are using JRuby, we suggest also installing [Oj](https://github.com/ohler55/oj) for JSON serialization. Add this line to your Gemfile:

```ruby
gem 'oj', '~> 2.12.14'
```

and then `bundle install` again.

### Rails

Run the following command from your Rails root:

```bash
$ rails generate rollbar POST_SERVER_ITEM_ACCESS_TOKEN
```

<!-- RemoveNextIfProject -->
Be sure to replace ```POST_SERVER_ITEM_ACCESS_TOKEN``` with your project's ```post_server_item``` access token, which you can find in the Rollbar.com interface.

That will create the file ```config/initializers/rollbar.rb```, which initializes Rollbar and holds your access token and other configuration values.

If you want to store your access token outside of your repo, run the same command without arguments and create an environment variable ```ROLLBAR_ACCESS_TOKEN``` that holds your server-side access token:

```bash
$ rails generate rollbar
$ export ROLLBAR_ACCESS_TOKEN=POST_SERVER_ITEM_ACCESS_TOKEN
```

For Heroku users:

If you're on Heroku, you can store the access token in your Heroku config:

```bash
$ heroku config:add ROLLBAR_ACCESS_TOKEN=POST_SERVER_ITEM_ACCESS_TOKEN
```

That's all you need to use Rollbar with Rails.


### Rack

Initialize Rollbar with your access token somewhere during startup:

```ruby
Rollbar.configure do |config|
  config.access_token = 'POST_SERVER_ITEM_ACCESS_TOKEN'
  # other configuration settings
  # ...
end
```

<!-- RemoveNextIfProject -->
Be sure to replace ```POST_SERVER_ITEM_ACCESS_TOKEN``` with your project's ```post_server_item``` access token, which you can find in the Rollbar.com interface.

This monkey patches `Rack::Builder` to work with Rollbar automatically.

For more control, disable the monkey patch:

```ruby
Rollbar.configure do |config|
  config.disable_monkey_patch = true
  # other configuration settings
  # ...
end
```

Then mount the middleware in your app, like:

```ruby
class MyApp < Sinatra::Base
  use Rollbar::Middleware::Sinatra
  # other middleware/etc
  # ...
end
```

### Plain Ruby

Rollbar isn't dependent on Rack or Rails for most of its functionality. In a regular script, assuming you've
installed the rollbar gem:

 1. Require rollbar
 2. Configure rollbar
 3. Send Rollbar data

```ruby
require 'rollbar'

Rollbar.configure do |config|
  config.access_token = "POST_SERVER_ITEM_ACCESS_TOKEN"
  # Other Configuration Settings
end

Rollbar.debug("Running Script")

begin
  run_script ARGV
rescue Exception => e # Never rescue Exception *unless* you re-raise in rescue body
  Rollbar.error(e)
  raise e
end

Rollbar.info("Script ran successfully")
```


## Integration with Rollbar.js

In case you want to report your JavaScript errors using [Rollbar.js](https://github.com/rollbar/rollbar.js), you can configure the gem to enable Rollbar.js on your site. Example:

```ruby
Rollbar.configure do |config|
  # common gem configuration
  # ...
  config.js_enabled = true
  config.js_options = {
    accessToken: "POST_CLIENT_ITEM_ACCESS_TOKEN",
    captureUncaught: true,
    payload: {
      environment: "production"
    }
  }
end
```

The `Hash` passed to `#js_options=` should have the same availalbe options that you can find in [Rollbar.js](https://github.com/rollbar/rollbar.js), using symbols or strings for the keys.

## Test your installation

To confirm that it worked, run:

```bash
$ rake rollbar:test
```

This will raise an exception within a test request; if it works, you'll see a stacktrace in the console, and the exception will appear in the Rollbar dashboard.

If you're not using Rails, you may first need to add the following to your Rakefile:

```ruby
require 'rollbar/rake_tasks'
```

You may also need to add an `:environment` task to your Rakefile if you haven't already defined one. At a bare minimum, this task should call `Rollbar.configure()` and set your access token.

```ruby
task :environment do
  Rollbar.configure do |config |
    config.access_token = '...'
  end
end
```

## Usage

### Uncaught exceptions

Uncaught exceptions in Rails controllers will be automatically reported to Rollbar.

### Caught exceptions and messages

You can use one of `Rollbar.log(level, ...)`, `Rollbar.debug()`, `Rollbar.info()`, `Rollbar.warning()`, `Rollbar.error()` and `Rollbar.critical()` to report exceptions and messages.

The methods accept any number of arguments. The last exception is used as the reported exception, the last string is used as the message/description, and the last hash is used as the extra data.

For example:

```ruby
begin
  result = user_info[:key1][:key2][:key3]
rescue NoMethodError => e
  # simple exception report (level can be 'debug', 'info', 'warning', 'error' and 'critical')
  Rollbar.log('error', e)

  # same functionality as above
  Rollbar.error(e)

  # with a description
  Rollbar.error(e, 'The user info hash doesn\'t contain the correct data')

  # with extra data giving more insight about the exception
  Rollbar.error(e, :user_info => user_info, :job_id => job_id)
end
```

You can also log individual messages:

```ruby
Rollbar.warning('Unexpected input')

# can also include extra data
Rollbar.info("Login successful", :username => @username)

Rollbar.log('debug', 'Settings saved', :account_id => account.id)
```

### Reporting form validation errors

To get form validation errors automatically reported to Rollbar just add the following ```after_validation``` callback to your models:

```ruby
after_validation :report_validation_errors_to_rollbar
```

### Advanced usage

You can use `Rollbar.scope()` to copy a notifier instance and customize the payload data for one-off reporting. The hash argument to `scope()` will be merged into the copied notifier's "payload options", a hash that will be merged into the final payload just before it is reported to Rollbar.

For example:

```ruby
while job
  user = job.user

  # Overwrites any existing person data
  notifier = Rollbar.scope({
    :person => {:id => user.id, :username => user.username, :email => user.email}
  })

  begin
    job.do_work
  rescue => e
    # Sends a report with the above person data
    notifier.critical(e)
  end

  job = next_job
end

# Wipe person data
notifier = notifier.scope({
  :person => nil
})

# No associated person data
notifier.info('Jobs processed')
```

If you don't want to work with a new `Notifier` instance `.scoped` will do it for you:

```ruby
while job
  user = job.user

  # Overwrites any existing person data
  scope = {
    :person => {:id => user.id, :username => user.username, :email => user.email}
  }

  Rollbar.scoped(scope) do
    begin
      job.do_work
    rescue => e
      # Sends a report with the above person data
      Rollbar.critical(e)
    end
  end

  job = next_job
end
```

To modify the current scope (rather than creating a new one), use `Rollbar.scope!`. You can use this to add additional context data from inside a web request, background job, etc.

```ruby
class NotificationJob
  include Sidekiq::Worker

  def perform(user_id)
    Rollbar.scope!(:person => { :id => :user_id })

    # If this next line causes an exception, the reported exception (which will
    # be reported by Rollbar's standard Sidekiq instrumentation) will also
    # include the above person information.
    Notification.send_to_user(user_id)
  end
end
```


## Person tracking

Rollbar will send information about the current user (called a "person" in Rollbar parlance) along with each error report, when available. This works by calling the ```current_user``` controller method. The return value should be an object with an ```id``` method and, optionally, ```username``` and ```email``` methods.

This will happen automatically for uncaught Rails exceptions and for any manual exception or log reporting done within a Rails request.

If the gem should call a controller method besides ```current_user```, add the following in ```config/initializers/rollbar.rb```:

```ruby
Rollbar.configure do |config|
  config.person_method = "my_current_user"
end
```

If the methods to extract the ```id```, ```username```, and ```email``` from the object returned by the ```person_method``` have other names, configure like so in ```config/initializers/rollbar.rb```:

```ruby
Rollbar.configure do |config|
  config.person_id_method = "user_id"  # default is "id"
  config.person_username_method = "user_name"  # default is "username"
  config.person_email_method = "email_address"  # default is "email"
end
```

### Person tracking with Rack applications

To track information about the current user in non-Rails applications, you can populate the `rollbar.person_data` key in the Rack environment with the desired data. Its value should be a hash like:

```ruby
{
  :id => "123",  # required; string up to 40 characters
  :username => "adalovelace",  # optional; string up to 255 characters
  :email => "ada@lovelace.net"  # optional; string up to 255 characters
}
```

Because Rack applications can vary so widely, we don't provide a default implementation in the gem, but here is an example middleware:

```ruby
class RollbarPersonData
  def initialize(app)
    @app = app
  end

  def call(env)
    token = Rack::Request.new(env).params['token']
    user = User.find_by_token(token)

    if user
      env['rollbar.person_data'] = extract_person_data(user)
    end

    @app.call(env)
  end

  def extract_person_data(user)
    {
      id: user.id,
      username: user.username,
      email: user.email
    }
  end
end

# You can add the middleware to your application, for example:

class App < Sinatra::Base
  use Rollbar::Middleware::Sinatra
  use RollbarPersonData

  # ...
  # ...
end
```

## Special note about reporting within a request

The gem instantiates one `Notifier` instance on initialization, which will be the base notifier that is used for all reporting (via a `method_missing` proxy in the `Rollbar` module). Calling `Rollbar.configure()` will configure this base notifier that will be used globally in a ruby app.

However, the Rails middleware will actually scope this base notifier for use within a request by storing it in thread-local storage (see [here](https://github.com/rollbar/rollbar-gem/blob/5f4e6135f0e61148672b0190c88767aa52e5cdb3/lib/rollbar/middleware/rails/rollbar.rb#L35-L39)). This is done to make any manual logging within a request automatically contain request and person data. Calling `Rollbar.configure()` therefore will only affect the notifier for the duration of the request, and not the base notifier used globally.

## Data sanitization (scrubbing)

By default, the notifier will "scrub" the following fields from payloads before sending to Rollbar

- ```:passwd```
- ```:password```
- ```:password_confirmation```
- ```:secret```
- ```:confirm_password```
- ```:secret_token```

And the following http header

- ```"Authorization"```

If a request contains one of these fields, the value will be replaced with a ```"*"``` before being sent.

Additional fields can be scrubbed by updating ```Rollbar.configuration.scrub_fields```:

```ruby
# scrub out the "user_password" field
Rollbar.configuration.scrub_fields |= [:user_password]
```

And ```Rollbar.configuration.scrub_headers```:

```ruby
# scrub out the "X-Access-Token" http header
Rollbar.configuration.scrub_headers |= ["X-Access-Token"]
```

If you want to obfuscate the user IP reported to the Rollbar API you can configure a secret to do it and a different IP address from the original will be reported:

```
Rollbar.configuration.user_ip_obfuscator_secret = "a-private-secret-here"
```

## Including additional runtime data

You can provide a callable that will be called for each exception or message report.  ```custom_data_method``` should be a lambda that takes no arguments and returns a hash.

Add the following in ```config/initializers/rollbar.rb```:

```ruby
config.custom_data_method = lambda {
  { :some_key => :some_value, :complex_key => {:a => 1, :b => [2, 3, 4]} }
}
```

This data will appear in the Occurrences tab and on the Occurrence Detail pages in the Rollbar interface.

If your `custom_data_method` crashes while reporting an error, Rollbar will report that new error and will attach its uuid URL to the parent error report.

## Exception level filters

By default, all uncaught exceptions are reported at the "error" level, except for the following, which are reported at "warning" level:

- ```ActiveRecord::RecordNotFound```
- ```AbstractController::ActionNotFound```
- ```ActionController::RoutingError```

If you'd like to customize this list, modify the example code in ```config/initializers/rollbar.rb```. Supported levels: "critical", "error", "warning", "info", "debug", "ignore". Set to "ignore" to cause the exception not to be reported at all. For example, to ignore 404s and treat `NoMethodError`s as critical bugs, you can use the following code:

```ruby
config.exception_level_filters.merge!({
  'ActionController::RoutingError' => 'ignore',
  'NoMethodError' => 'critical'
})
```

This behavior applies to uncaught exceptions, not direct calls to `Rollbar.error()`, `Rollbar.warning()`, etc. If you are making a direct call to one of the log methods and want exception level filters to apply, pass an extra keyword argument:

```ruby
Rollbar.error(exception, :use_exception_level_filters => true)
```

### Dynamic levels

You can also specify a callable object (any object that responds to `call`) which will be called with the exception instance. For example, you can have a single error reported at different levels using the following code:

```ruby
config.exception_level_filters.merge!({
  'SomeError' => lambda { |error| error.to_s.include?('not serious enough') ? 'info' : 'error' }
})
```

## Before process hook

Before we process data sent to Rollbar.log (or Rollbar.error/info/etc.) to build and send the payload, the gem will call the handlers defined in `configuration.before_process`. This handlers should be `Proc` objects or objects responding to `#call` method. The received argument is a `Hash` object with these keys:

- `level`: the level used for the report.
- `exception`: the exception that caused the report, if any.
- `message`: the message to use for the report, if any.
- `extra`: extra data passed to the report methods.
- `scope`: the current Scope; see [Scope](#the-scope)

If the exception `Rollbar::Ignore` is raised inside any of the handlers defined for `configuration.before_process`, we'll ignore the report and not send it to the API. For example:

```ruby
handler = proc do |options|
  raise Rollbar::Ignore if any_smart_method(options)
end

Rollbar.configure do |config|
  config.before_process << handler
end
```

## Transform hook

After the payload is built but before it it sent to our API, the gem will call the handlers defined in `configuration.transform`. This handlers should be `Proc` objects or objects responding to `#call` method. The received argument is a `Hash` object with these keys:

- `level`: the level used for the report.
- `exception`: the exception that caused the report, if any.
- `message`: the message to use for the report, if any.
- `extra`: extra data passed to the report methods.
- `scope`: the current Scope; see [Scope](#the-scope)
- `payload`: the built payload that will be sent to the API

Handlers may mutate the payload. For example:

```ruby
handler = proc do |options|
  payload = options[:payload]

  payload['data']['environment'] = 'foo'
end

Rollbar.configure do |config|
  config.transform << handler
end
```

## The Scope

The scope an object, an instance of `Rollbar::LazyStore` that stores the current context data for a certain moment or situation. For example, the Rails middleware defines the scope in a way similar to this:

```ruby
scope = {request: request_data,
         person: person_data,
         context: context_data
}
Rollbar.scoped(scope) do
  begin
    @app.call(env)
  rescue Exception => exception
    # ...
  end
end

```

You can access the scope on the [before_process](#before-process-hook) and [transform](#transform-hook) hooks like this:

```ruby
your_handler = proc do |options|
  scope = options[:scope]

  request_data = scope[:request]
  person_data = scope[:person]
  context_data = scope[:context]
end
```

<<<<<<< HEAD
## Override configuration

There are some cases where you would need to change the Rollbar configuration for a specific block of code so a new configuration is used on the reported errors in that block. You can use `Rollbar.with_config` to do this. It receives a `Hash` object with the configuration overrides you want to use for the given block. The configuration options to use can be read at [Configuration](https://rollbar.com/docs/notifier/rollbar-gem/configuration/). So the `Hash` passed to `with_config` can be like `{environment: 'specific-environment'}`. Example:

```ruby
Rollbar.with_config(use_async: false) do
  begin
    # do work that may crash
  rescue => e
    Rollbar.error(e)
  end
end
```

This method looks similar to `Rollbar.scoped` and internally `Rollbar.with_config` uses it. Now `Rollbar.scoped` can receive a second argument with the config overrides for the given block of code. So if you need to set a new payload scope and new config for a code block, you can:

```ruby
scope = {context: 'foo'}
new_config = {framework: 'Sinatra'}

Rollbar.scoped(scope, new_config) do
  begin
    # do work that may crash
  rescue => e
    Rollbar.error(e)
  end
end
```

In the example from above we are defining a new payload scope and overriding the `framework` configuration for the reported errors inside the given block.

=======
## Code and context

By default we send the following values for each backtrace frame: `filename`, `lineno` and `method`. You can configure Rollbar to additionally send `code` (the actual line of code) and `context` (lines before and after) for each frame.

Since the backtrace can be very long, you can configure to send this data for all the frames or only your in-project frames. There are three levels: `:none` (default), `:app` (only your project files) and `all`. Example:

```ruby
Rollbar.configure do |config|
   config.send_extra_frame_data = :app
end
```

>>>>>>> ba93bafd
## Silencing exceptions at runtime

If you just want to disable exception reporting for a single block, use ```Rollbar.silenced```:

```ruby
Rollbar.silenced {
  foo = bar  # will not be reported
}
```

## Sending backtrace without rescued exceptions

If you use the gem in this way:

```ruby
exception = MyException.new('this is a message')
Rollbar.error(exception)
```

You will notice a backtrace doesn't appear in your Rollbar dashboard. This is because `exception.backtrace` is `nil` in these cases. We can send the current backtrace for you even if your exception doesn't have it. In order to enable this feature you should configure Rollbar in this way:

```ruby
Rollbar.configure do |config|
  config.populate_empty_backtraces = true
end
```

## ActiveJob integration

Include the module `Rollbar::ActiveJob` in you jobs to report any uncaught errors in a job to Rollbar.

```ruby
class YourAwesomeJob < ActiveJob::Base
  include Rollbar::ActiveJob
end
```

If you need to customize the reporting write your own `rescue_from` handler instead of using the `Rollbar::ActiveJob` module.

## Delayed::Job

If `delayed_job` is defined, Rollbar will automatically install a plugin that reports any uncaught exceptions that occur in jobs.

By default, the job's data will be included in the report. If you want to disable this functionality to prevent sensitive data from possibly being sent, use the following configuration option:

```ruby
config.report_dj_data = false # default is true
```

You can also change the threshold of job retries that must occur before a job is reported to Rollbar:

```ruby
config.dj_threshold = 2 # default is 0
```

If you use [custom jobs](https://github.com/collectiveidea/delayed_job#custom-jobs) that define their own hooks to report exceptions, please consider disabling our plugin. Not doing so will result in duplicate exceptions being reported as well as lack of control when exceptions should be reported. To disable our Delayed::Job plugin, add the following line after the `Rollbar.configure` block.

```ruby
config.delayed_job_enabled = false
```

Only versions >= 3.0 of delayed_job are supported.


## Asynchronous reporting

By default, all messages are reported synchronously. You can enable asynchronous reporting with [girl_friday](https://github.com/mperham/girl_friday), [sucker_punch](https://github.com/brandonhilkert/sucker_punch), [Sidekiq](https://github.com/mperham/sidekiq), [Resque](https://github.com/resque/resque), [DelayedJob](https://github.com/collectiveidea/delayed_job) or using threading.

### girl_friday

Add the following in ```config/initializers/rollbar.rb```:

```ruby
config.use_async = true
```

Asynchronous reporting falls back to Threading if girl_friday is not installed.

### sucker_punch

Add the following in ```config/initializers/rollbar.rb```:

```ruby
config.use_sucker_punch
```

### Sidekiq

Add the following in ```config/initializers/rollbar.rb```:

```ruby
config.use_sidekiq
```


The default Sidekiq queue will be `rollbar` but you can also supply custom Sidekiq options:

```ruby
config.use_sidekiq 'queue' => 'default'
```

You also need to add the name of the queue to your `sidekiq.yml`

```
:queues:
- default
- rollbar
```

Start the redis server:

```bash
$ redis-server
```

Start Sidekiq from the root directory of your Rails app and declare the name of your queue. Unless you've configured otherwise, the queue name is "rollbar":

```bash
$ bundle exec sidekiq -q rollbar
```

For every errored job a new report will be sent to Rollbar API, also for errored retried jobs. You can configure the retries threshold to start reporting to rollbar:

```ruby
config.sidekiq_threshold = 3 # Start reporting from 3 retries jobs
```

### Resque

Add the following in ```config/initializers/rollbar.rb```:

```ruby
config.use_resque
```

You can also supply a custom Resque queue:

```ruby
config.use_resque :queue => 'my_queue'
```

Now you can just start a new Resque worker processing jobs in that queue:

```bash
$ QUEUE=my_queue bundle exec resque:work
```

### DelayedJob

Add the following in ```config/initializers/rollbar.rb```:

```ruby
config.use_delayed_job
```

### Threading

Add the following in ```config/initializers/rollbar.rb```:

```ruby
config.use_thread
```

### Other handlers

You can supply your own handler using ```config.async_handler```. The object to set for `async_handler` should respond to `#call` and receive the payload. The handler should schedule the payload for later processing (i.e. with a delayed_job, in a resque queue, etc.) and should itself return immediately. For example:

```ruby
config.use_async = true
config.async_handler = Proc.new { |payload|
  Thread.new { Rollbar.process_from_async_handler(payload) }
}
```

Make sure you pass ```payload``` to ```Rollbar.process_from_async_handler``` in your own implementation.

### Failover handlers

If you are using `async_handler` to process asynchronous the error it's possible that the handler fails before it calls `Rollbar.process_payload`. For example, for the Resque handler, the Redis connection could fail so the job is finally not processed.

To ensure that the error is sent you can define a chain of failover handlers that Rollbar will use to send the payload in case that the primary handler fails. The failover handlers, as for `async_handler`, are just objects responding to `#call`.

To configure the failover handlers you can add the following:

```ruby
config.use_resque
config.failover_handlers = [Rollbar::Delay::GirlFriday, Rollbar::Delay::Thread]
```

With the configuration above Resque will be your primary asynchronous handler but if it fails queueing the job Rollbar will use GirlFriday at first, and just a thread in case that GirlFriday fails too.

## Logger interface

The gem provides a class `Rollbar::Logger` that inherits from `Logger` so you can use Rollbar to log your application messages. The basic usage is:

```ruby
require 'rollbar/logger'

logger = Rollbar::Logger.new
logger.info('Purchase failed!')
```

If you are using Rails you can extend your `Rails.logger` so the log messages are sent to both outputs. You can use this snippet in one initializer:

```ruby
require 'rollbar/logger'

Rails.logger.extend(ActiveSupport::Logger.broadcast(Rollbar::Logger.new))
```

## Using with rollbar-agent

For even more asynchrony, you can configure the gem to write to a file instead of sending the payload to Rollbar servers directly. [rollbar-agent](https://github.com/rollbar/rollbar-agent) can then be hooked up to this file to actually send the payload across. To enable, add the following in ```config/initializers/rollbar.rb```:

```ruby
config.write_to_file = true
# optional, defaults to "#{AppName}.rollbar"
config.filepath = '/path/to/file.rollbar' #should end in '.rollbar' for use with rollbar-agent
```

For this to work, you'll also need to set up rollbar-agent--see its docs for details.

## Rails booting process

Rails doesn't provide a way to hook into its booting process, so we can't catch errors during boot out of the box. To report these errors to Rollbar, make the following changes to your project files.

First, move your `config/initializers/rollbar.rb` file to `config/rollbar.rb`. Then be sure your `config/environment.rb` looks similar to this:

```ruby
# config/environment.rb

require File.expand_path('../application', __FILE__)
require File.expand_path('../rollbar', __FILE__)

begin
  Rails.application.initialize!
rescue Exception => e
  Rollbar.error(e)
  raise
end
```

How this works: first, Rollbar config (which is now at `config/rollbar.rb` is required). Later, `Rails.application/initialize` statement is wrapped with a `begin/rescue` and any exceptions within will be reported to Rollbar.

## Rails runner command

We aren't able to instrument `rails runner` directly, but we do provide a wrapper, `rollbar-rails-runner`, which you can use to capture errors when running commands in a `rails runner`-like way. For example:

```shell
$ bundle exec rollbar-rails-runner 'puts User.count'
45
```

If an error occurs during that command, the exception will be reported to Rollbar.

## Deploy Tracking with Capistrano

### Capistrano 3

Add to your `Capfile`:

```ruby
require 'rollbar/capistrano3'
```

And then, to your `deploy.rb`:

```ruby
set :rollbar_token, 'POST_SERVER_ITEM_ACCESS_TOKEN'
set :rollbar_env, Proc.new { fetch :stage }
set :rollbar_role, Proc.new { :app }
```

NOTE: We've seen problems with Capistrano version `3.0.x` where the revision reported is incorrect. Version `3.1.0` and higher works correctly.

### Capistrano 2

Add the following to ```deploy.rb```:

```ruby
require 'rollbar/capistrano'
set :rollbar_token, 'POST_SERVER_ITEM_ACCESS_TOKEN'
```

Available options:

  <dl>
  <dt>rollbar_token</dt>
  <dd>The same project access token as you used for the ```rails generate rollbar``` command; find it in ```config/initializers/rollbar.rb```. (It's repeated here for performance reasons, so the rails environment doesn't have to be initialized.)
  </dd>
  <dt>rollbar_env</dt>
  <dd>Deploy environment name

Default: ```rails_env```

  </dd>
  </dl>

For ```capistrano/multistage```, try:

```ruby
set(:rollbar_env) { stage }
```

## Counting specific gems as in-project code

In the Rollbar interface, stacktraces are shown with in-project code expanded and other code collapsed. Stack frames are counted as in-project if they occur in a file that is inside of the `configuration.root` (automatically set to ```Rails.root``` if you're using Rails). The collapsed sections can be expanded by clicking on them.

If you want code from some specific gems to start expanded as well, you can configure this in ```config/initializers/rollbar.rb```:

```ruby
Rollbar.configure do |config |
  config.access_token = '...'
  config.project_gems = ['my_custom_gem', 'my_other_gem']
end
```

## Goalie

If you're using [Goalie](https://github.com/obvio171/goalie) for custom error pages, you may need to explicitly add ```require 'goalie'``` to ```config/application.rb``` (in addition to ```require 'goalie/rails'```) so that the monkeypatch will work. (This will be obvious if it is needed because your app won't start up: you'll see a cryptic error message about ```Goalie::CustomErrorPages.render_exception``` not being defined.)


## Resque

From a time ago, Resque errors reporting was supported by the gem [resque-rollbar](https://github.com/dimko/resque-rollbar). Now that functionality is built-in in the own gem. All you need to do is use `Resque::Failure::Rollbar` as the failure backend for Resque.

In your resque configuration add next lines:

```ruby
require 'resque/failure/multiple'
require 'resque/failure/redis'
require 'rollbar'

Resque::Failure::Multiple.classes = [ Resque::Failure::Redis, Resque::Failure::Rollbar ]
Resque::Failure.backend = Resque::Failure::Multiple
```

## SSL

By default we use `OpenSSL::SSL::VERIFY_PEER` for SSL very mode. Although we don't recommend change it, you can disable peer verification in case you experience SSL connection problems:

```ruby
Rollbar.configure do |config|
  config.verify_ssl_peer = false
end
```


## Using with Zeus

Some users have reported problems with Zeus when ```rake``` was not explicitly included in their Gemfile. If the zeus server fails to start after installing the rollbar gem, try explicitly adding ```gem 'rake'``` to your ```Gemfile```. See [this thread](https://github.com/rollbar/rollbar-gem/issues/30) for more information.


## Configuration options

For a listing of all configuration options available, see
[configuration](https://rollbar.com/docs/notifier/rollbar-gem/configuration).

## Plugins

The support for the different frameworks and libraries is organized into different plugin definitions. The plugins architecture documentation can be found in [Plugins](https://rollbar.com/docs/notifier/rollbar-gem/plugins).

## Backwards Compatibility

You can find upgrading notes in [UPGRADING.md](UPGRADING.md).

## Known Issues

If you are using jRuby with Oracle and JDK7, you may be expecting some errors sending reports to our API. This is caused by a bug in that JDK and the primer number used in the SSL algorithm. In order to fix this you can set the next configuration:

```ruby
Rollbar.configure do|config|
  config.endpoint = 'https://api-alt.rollbar.com/api/1/item/'
end
```

## Supported Language/Framework Versions

We support Ruby >= 1.8.7.

We support Rails >= 3.0.

## Help / Support

If you run into any issues, please email us at [support@rollbar.com](mailto:support@rollbar.com)

You can also find us in IRC: [#rollbar on chat.freenode.net](irc://chat.freenode.net/rollbar)

For bug reports, please [open an issue on GitHub](https://github.com/rollbar/rollbar-gem/issues/new).

## Contributing

1. Fork it
2. Create your feature branch (```git checkout -b my-new-feature```).
3. Commit your changes (```git commit -am 'Added some feature'```)
4. Push to the branch (```git push origin my-new-feature```)
5. Create new Pull Request

We're using RSpec for testing. Run the test suite with ```rake spec```. Tests for pull requests are appreciated but not required. (If you don't include a test, we'll write one before merging.)<|MERGE_RESOLUTION|>--- conflicted
+++ resolved
@@ -30,11 +30,8 @@
 - [Before process hook](#before-process-hook)
 - [Transform hook](#transform-hook)
 - [The Scope](#the-scope)
-<<<<<<< HEAD
 - [Override configuration](#override-configuration)
-=======
 - [Code and context](#code-and-context)
->>>>>>> ba93bafd
 - [Silencing exceptions at runtime](#silencing-exceptions-at-runtime)
 - [Sending backtrace without rescued exceptions](#sending-backtrace-without-rescued-exceptions)
 - [ActiveJob integration](#activejob-integration)
@@ -612,7 +609,6 @@
 end
 ```
 
-<<<<<<< HEAD
 ## Override configuration
 
 There are some cases where you would need to change the Rollbar configuration for a specific block of code so a new configuration is used on the reported errors in that block. You can use `Rollbar.with_config` to do this. It receives a `Hash` object with the configuration overrides you want to use for the given block. The configuration options to use can be read at [Configuration](https://rollbar.com/docs/notifier/rollbar-gem/configuration/). So the `Hash` passed to `with_config` can be like `{environment: 'specific-environment'}`. Example:
@@ -644,7 +640,6 @@
 
 In the example from above we are defining a new payload scope and overriding the `framework` configuration for the reported errors inside the given block.
 
-=======
 ## Code and context
 
 By default we send the following values for each backtrace frame: `filename`, `lineno` and `method`. You can configure Rollbar to additionally send `code` (the actual line of code) and `context` (lines before and after) for each frame.
@@ -657,7 +652,6 @@
 end
 ```
 
->>>>>>> ba93bafd
 ## Silencing exceptions at runtime
 
 If you just want to disable exception reporting for a single block, use ```Rollbar.silenced```:
