# Rollbar notifier for Ruby [![Build Status](https://api.travis-ci.org/rollbar/rollbar-gem.svg?branch=v2.7.1)](https://travis-ci.org/rollbar/rollbar-gem/branches)

<!-- RemoveNext -->
[Rollbar](https://rollbar.com) is an error tracking service for Ruby and other languages. The Rollbar service will alert you of problems with your code and help you understand them in a ways never possible before. We love it and we hope you will too.

This is the Ruby library for Rollbar. It will instrument many kinds of Ruby applications automatically at the framework level. You can also make direct calls to send exceptions and messages to Rollbar.

<!-- Sub:[TOC] -->

## Getting Started

Add this line to your application's Gemfile:

```ruby
gem 'rollbar', '~> 2.7.1'
```

And then execute:

```bash
$ bundle install
# Or if you don't use bundler:
$ gem install rollbar
```

Unless you are using JRuby, we suggest also installing [Oj](https://github.com/ohler55/oj) for JSON serialization. Add this line to your Gemfile:

```ruby
gem 'oj', '~> 2.12.14'
```

and then `bundle install` again.

### If using Rails

Run the following command from your Rails root:

```bash
$ rails generate rollbar POST_SERVER_ITEM_ACCESS_TOKEN
```

<!-- RemoveNextIfProject -->
Be sure to replace ```POST_SERVER_ITEM_ACCESS_TOKEN``` with your project's ```post_server_item``` access token, which you can find in the Rollbar.com interface.

That will create the file ```config/initializers/rollbar.rb```, which initializes Rollbar and holds your access token and other configuration values.

If you want to store your access token outside of your repo, run the same command without arguments and create an environment variable ```ROLLBAR_ACCESS_TOKEN``` that holds your server-side access token:

```bash
$ rails generate rollbar
$ export ROLLBAR_ACCESS_TOKEN=POST_SERVER_ITEM_ACCESS_TOKEN
```

For Heroku users:

If you're on Heroku, you can store the access token in your Heroku config:

```bash
$ heroku config:add ROLLBAR_ACCESS_TOKEN=POST_SERVER_ITEM_ACCESS_TOKEN
```

That's all you need to use Rollbar with Rails.


### If using Rack

Initialize Rollbar with your access token somewhere during startup:

```ruby
Rollbar.configure do |config|
  config.access_token = 'POST_SERVER_ITEM_ACCESS_TOKEN'
  # other configuration settings
  # ...
end
```

<!-- RemoveNextIfProject -->
Be sure to replace ```POST_SERVER_ITEM_ACCESS_TOKEN``` with your project's ```post_server_item``` access token, which you can find in the Rollbar.com interface.

This monkey patches `Rack::Builder` to work with Rollbar automatically.

For more control, disable the monkey patch:

```ruby
Rollbar.configure do |config|
  config.disable_monkey_patch = true
  # other configuration settings
  # ...
end
```

Then mount the middleware in your app, like:

```ruby
class MyApp < Sinatra::Base
  use Rollbar::Middleware::Sinatra
  # other middleware/etc
  # ...
end
```

<<<<<<< HEAD
## Integration with Rollbar.js

In case you want to report your JavaScript errors using [Rollbar.js](https://github.com/rollbar/rollbar.js), you can configure the gem to enable Rollbar.js on your site. Example:

```ruby
Rollbar.configure do |config|
  # common gem configuration
  # ...
  config.js_enabled = true
  config.js_options = {
    accessToken: "POST_CLIENT_ITEM_ACCESS_TOKEN",
    captureUncaught: true,
    payload: {
      environment: "production"
    }
  }
end
```

The `Hash` passed to `#js_options=` should have the same availalbe options that you can find in [Rollbar.js](https://github.com/rollbar/rollbar.js), using symbols or strings for the keys.
=======
### If using Plain Ruby

Rollbar isn't dependent on Rack or Rails for most of its functionality. In a regular script, assuming you've
installed the rollbar gem:

 1. Require rollbar
 2. Configure rollbar
 3. Send Rollbar data

```ruby
require 'rollbar'

Rollbar.configure do |config|
  config.access_token = "POST_SERVER_ITEM_ACCESS_TOKEN"
  # Other Configuration Settings
end

Rollbar.debug "Running Script"

begin
  run_script ARGV
rescue Exception => e # Never rescue Exception *unless* you re-raise in rescue body
  Rollbar.error e
  raise e
end

Rollbar.info "Script ran successfully"
```
>>>>>>> 1171b8a0

## Test your installation

To confirm that it worked, run:

```bash
$ rake rollbar:test
```

This will raise an exception within a test request; if it works, you'll see a stacktrace in the console, and the exception will appear in the Rollbar dashboard.

## Usage

### Uncaught exceptions

Uncaught exceptions in Rails controllers will be automatically reported to Rollbar.

### Caught exceptions and messages

You can use one of `Rollbar.log(level, ...)`, `Rollbar.debug()`, `Rollbar.info()`, `Rollbar.warning()`, `Rollbar.error()` and `Rollbar.critical()` to report exceptions and messages.

The methods accept any number of arguments. The last exception is used as the reported exception, the last string is used as the message/description, and the last hash is used as the extra data.

For example:

```ruby
begin
  result = user_info[:key1][:key2][:key3]
rescue NoMethodError => e
  # simple exception report (level can be 'debug', 'info', 'warning', 'error' and 'critical')
  Rollbar.log('error', e)

  # same functionality as above
  Rollbar.error(e)

  # with a description
  Rollbar.error(e, 'The user info hash doesn\'t contain the correct data')

  # with extra data giving more insight about the exception
  Rollbar.error(e, :user_info => user_info, :job_id => job_id)
end
```

You can also log individual messages:

```ruby
Rollbar.warning('Unexpected input')

# can also include extra data
Rollbar.info("Login successful", :username => @username)

Rollbar.log('debug', 'Settings saved', :account_id => account.id)
```

### Reporting form validation errors

To get form validation errors automatically reported to Rollbar just add the following ```after_validation``` callback to your models:

```ruby
after_validation :report_validation_errors_to_rollbar
```

### Advanced usage

You can use `Rollbar.scope()` to copy a notifier instance and customize the payload data for one-off reporting. The hash argument to `scope()` will be merged into the copied notifier's "payload options", a hash that will be merged into the final payload just before it is reported to Rollbar.

For example:

```ruby
while job
  user = job.user

  # Overwrites any existing person data
  notifier = Rollbar.scope({
    :person => {:id => user.id, :username => user.username, :email => user.email}
  })

  begin
    job.do_work
  rescue => e
    # Sends a report with the above person data
    notifier.critical(e)
  end

  job = next_job
end

# Wipe person data
notifier = notifier.scope({
  :person => nil
})

# No associated person data
notifier.info('Jobs processed')
```

If you don't want to work with a new `Notifier` instance `.scoped` will do it for you:

```ruby
while job
  user = job.user

  # Overwrites any existing person data
  scope = {
    :person => {:id => user.id, :username => user.username, :email => user.email}
  }

  Rollbar.scoped(scope) do
    begin
      job.do_work
    rescue => e
      # Sends a report with the above person data
      Rollbar.critical(e)
    end
  end

  job = next_job
end
```

To modify the current scope (rather than creating a new one), use `Rollbar.scope!`. You can use this to add additional context data from inside a web request, background job, etc.

```ruby
class NotificationJob
  include Sidekiq::Worker

  def perform(user_id)
    Rollbar.scope!(:person => { :id => :user_id })

    # If this next line causes an exception, the reported exception (which will
    # be reported by Rollbar's standard Sidekiq instrumentation) will also
    # include the above person information.
    Notification.send_to_user(user_id)
  end
end
```


## Person tracking

Rollbar will send information about the current user (called a "person" in Rollbar parlance) along with each error report, when available. This works by calling the ```current_user``` controller method. The return value should be an object with an ```id``` method and, optionally, ```username``` and ```email``` methods.

This will happen automatically for uncaught Rails exceptions and for any manual exception or log reporting done within a Rails request.

If the gem should call a controller method besides ```current_user```, add the following in ```config/initializers/rollbar.rb```:

```ruby
Rollbar.configure do |config|
  config.person_method = "my_current_user"
end
```

If the methods to extract the ```id```, ```username```, and ```email``` from the object returned by the ```person_method``` have other names, configure like so in ```config/initializers/rollbar.rb```:

```ruby
Rollbar.configure do |config|
  config.person_id_method = "user_id"  # default is "id"
  config.person_username_method = "user_name"  # default is "username"
  config.person_email_method = "email_address"  # default is "email"
end
```

### Person tracking with Rack applications

To track information about the current user in non-Rails applications, you can populate the `rollbar.person_data` key in the Rack environment with the desired data. Its value should be a hash like:

```ruby
{
  :id => "123",  # required; string up to 40 characters
  :username => "adalovelace",  # optional; string up to 255 characters
  :email => "ada@lovelace.net"  # optional; string up to 255 characters
}
```

Because Rack applications can vary so widely, we don't provide a default implementation in the gem, but here is an example middleware:

```ruby
class RollbarPersonData
  def initialize(app)
    @app = app
  end

  def call(env)
    token = Rack::Request.new(env).params['token']
    user = User.find_by_token(token)

    if user
      env['rollbar.person_data'] = extract_person_data(user)
    end

    @app.call(env)
  end

  def extract_person_data(user)
    {
      id: user.id,
      username: user.username,
      email: user.email
    }
  end
end

# You can add the middleware to your application, for example:

class App < Sinatra::Base
  use Rollbar::Middleware::Sinatra
  use RollbarPersonData

  # ...
  # ...
end
```

## Special note about reporting within a request

The gem instantiates one `Notifier` instance on initialization, which will be the base notifier that is used for all reporting (via a `method_missing` proxy in the `Rollbar` module). Calling `Rollbar.configure()` will configure this base notifier that will be used globally in a ruby app.

However, the Rails middleware will actually scope this base notifier for use within a request by storing it in thread-local storage (see [here](https://github.com/rollbar/rollbar-gem/blob/5f4e6135f0e61148672b0190c88767aa52e5cdb3/lib/rollbar/middleware/rails/rollbar.rb#L35-L39)). This is done to make any manual logging within a request automatically contain request and person data. Calling `Rollbar.configure()` therefore will only affect the notifier for the duration of the request, and not the base notifier used globally.

## Data sanitization (scrubbing)

By default, the notifier will "scrub" the following fields from payloads before sending to Rollbar

- ```:passwd```
- ```:password```
- ```:password_confirmation```
- ```:secret```
- ```:confirm_password```
- ```:password_confirmation```
- ```:secret_token```

And the following http header

- ```"Authorization"```

If a request contains one of these fields, the value will be replaced with a ```"*"``` before being sent.

Additional fields can be scrubbed by updating ```Rollbar.configuration.scrub_fields```:

```ruby
# scrub out the "user_password" field
Rollbar.configuration.scrub_fields |= [:user_password]
```

And ```Rollbar.configuration.scrub_headers```:

```ruby
# scrub out the "X-Access-Token" http header
Rollbar.configuration.scrub_headers |= ["X-Access-Token"]
```

If you want to obfuscate the user IP reported to the Rollbar API you can configure a secret to do it and a different IP address from the original will be reported:

```
Rollbar.configuration.user_ip_obfuscator_secret = "a-private-secret-here"
```

## Including additional runtime data

You can provide a callable that will be called for each exception or message report.  ```custom_data_method``` should be a lambda that takes no arguments and returns a hash.

Add the following in ```config/initializers/rollbar.rb```:

```ruby
config.custom_data_method = lambda {
  { :some_key => :some_value, :complex_key => {:a => 1, :b => [2, 3, 4]} }
}
```

This data will appear in the Occurrences tab and on the Occurrence Detail pages in the Rollbar interface.

If your `custom_data_method` crashes while reporting an error, Rollbar will report that new error and will attach its uuid URL to the parent error report.

## Exception level filters

By default, all uncaught exceptions are reported at the "error" level, except for the following, which are reported at "warning" level:

- ```ActiveRecord::RecordNotFound```
- ```AbstractController::ActionNotFound```
- ```ActionController::RoutingError```

If you'd like to customize this list, modify the example code in ```config/initializers/rollbar.rb```. Supported levels: "critical", "error", "warning", "info", "debug", "ignore". Set to "ignore" to cause the exception not to be reported at all. For example, to ignore 404s and treat `NoMethodError`s as critical bugs, you can use the following code:

```ruby
config.exception_level_filters.merge!({
  'ActiveRecord::RecordNotFound': 'ignore'
  'NoMethodError': 'critical'
})
```

This behavior applies to uncaught exceptions, not direct calls to `Rollbar.error()`, `Rollbar.warning()`, etc. If you are making a direct call to one of the log methods and want exception level filters to apply, pass an extra keyword argument:

```ruby
Rollbar.error(exception, :use_exception_level_filters => true)
```

## Silencing exceptions at runtime

If you just want to disable exception reporting for a single block, use ```Rollbar.silenced```:

```ruby
Rollbar.silenced {
  foo = bar  # will not be reported
}
```

# Sending backtrace without rescued exceptions

If you use the gem in this way:

```ruby
exception = MyException.new('this is a message')
Rollbar.error(exception)
```

You will notice a backtrace doesn't appear in your Rollbar dashboard. This is because `exception.backtrace` is `nil` in these cases. We can send the current backtrace for you even if your exception doesn't have it. In order to enable this feature you should configure Rollbar in this way:

```ruby
Rollbar.configure do |config|
  config.populate_empty_backtraces = true
end
```

## ActiveJob integration

Include the module `Rollbar::ActiveJob` in you jobs to report any uncaught errors in a job to Rollbar.

```ruby
class YourAwesomeJob < ActiveJob::Base
  include Rollbar::ActiveJob
end
```

If you need to customize the reporting write your own `rescue_from` handler instead of using the `Rollbar::ActiveJob` module.

## Delayed::Job integration

If `delayed_job` is defined, Rollbar will automatically install a plugin that reports any uncaught exceptions that occur in jobs.

By default, the job's data will be included in the report. If you want to disable this functionality to prevent sensitive data from possibly being sent, use the following configuration option:

```ruby
config.report_dj_data = false # default is true
```

You can also change the threshold of job retries that must occur before a job is reported to Rollbar:

```ruby
config.dj_threshold = 2 # default is 0
```

If you use [custom jobs](https://github.com/collectiveidea/delayed_job#custom-jobs) that define their own hooks to report exceptions, please consider disabling our plugin. Not doing so will result in duplicate exceptions being reported as well as lack of control when exceptions should be reported. To disable our Delayed::Job plugin, add the following line after the `Rollbar.configure` block.

```ruby
config.delayed_job_enabled = false
```

Only versions >= 3.0 of delayed_job are supported.


## Asynchronous reporting

By default, all messages are reported synchronously. You can enable asynchronous reporting with [girl_friday](https://github.com/mperham/girl_friday), [sucker_punch](https://github.com/brandonhilkert/sucker_punch), [Sidekiq](https://github.com/mperham/sidekiq), [Resque](https://github.com/resque/resque) or using threading.

### Using girl_friday

Add the following in ```config/initializers/rollbar.rb```:

```ruby
config.use_async = true
```

Asynchronous reporting falls back to Threading if girl_friday is not installed.

### Using sucker_punch

Add the following in ```config/initializers/rollbar.rb```:

```ruby
config.use_sucker_punch
```

### Using Sidekiq

Add the following in ```config/initializers/rollbar.rb```:

```ruby
config.use_sidekiq
```


The default Sidekiq queue will be `rollbar` but you can also supply custom Sidekiq options:

```ruby
config.use_sidekiq 'queue' => 'default'
```

Start the redis server:

```bash
$ redis-server
```

Start Sidekiq from the root directory of your Rails app and declare the name of your queue. Unless you've configured otherwise, the queue name is "rollbar":

```bash
$ bundle exec sidekiq -q rollbar
```

For every errored job a new report will be sent to Rollbar API, also for errored retried jobs. You can configure the retries threshold to start reporting to rollbar:

```ruby
config.sidekiq_threshold = 3 # Start reporting from 3 retries jobs
```

### Using Resque

Add the following in ```config/initializers/rollbar.rb```:

```ruby
config.use_resque
```

You can also supply a custom Resque queue:

```ruby
config.use_resque :queue => 'my_queue'
```

Now you can just start a new Resque worker processing jobs in that queue:

```bash
$ QUEUE=my_queue bundle exec resque:work
```

### Using threading

Add the following in ```config/initializers/rollbar.rb```:

```ruby
config.use_thread
```

### Using another handler

You can supply your own handler using ```config.async_handler```. The object to set for `async_handler` should respond to `#call` and receive the payload. The handler should schedule the payload for later processing (i.e. with a delayed_job, in a resque queue, etc.) and should itself return immediately. For example:

```ruby
config.use_async = true
config.async_handler = Proc.new { |payload|
  Thread.new { Rollbar.process_from_async_handler(payload) }
}
```

Make sure you pass ```payload``` to ```Rollbar.process_from_async_handler``` in your own implementation.

## Failover handlers

If you are using `async_handler` to process asynchronous the error it's possible that the handler fails before it calls `Rollbar.process_payload`. For example, for the Resque handler, the Redis connection could fail so the job is finally not processed.

To ensure that the error is sent you can define a chain of failover handlers that Rollbar will use to send the payload in case that the primary handler fails. The failover handlers, as for `async_handler`, are just objects responding to `#call`.

To configure the failover handlers you can add the following:

```ruby
config.use_resque
config.failover_handlers = [Rollbar::Delay::GirlFriday, Rollbar::Delay::Thread]
```

With the configuration above Resque will be your primary asynchronous handler but if it fails queueing the job Rollbar will use GirlFriday at first, and just a thread in case that GirlFriday fails too.

## Using with rollbar-agent

For even more asynchrony, you can configure the gem to write to a file instead of sending the payload to Rollbar servers directly. [rollbar-agent](https://github.com/rollbar/rollbar-agent) can then be hooked up to this file to actually send the payload across. To enable, add the following in ```config/initializers/rollbar.rb```:

```ruby
config.write_to_file = true
# optional, defaults to "#{AppName}.rollbar"
config.filepath = '/path/to/file.rollbar' #should end in '.rollbar' for use with rollbar-agent
```

For this to work, you'll also need to set up rollbar-agent--see its docs for details.

## Rails booting process

Rails doesn't provide a way to hook into its booting process, so we can't catch errors during boot out of the box. To report these errors to Rollbar, make the following changes to your project files.

First, move your `config/initializers/rollbar.rb` file to `config/rollbar.rb`. Then be sure your `config/environment.rb` looks similar to this:

```ruby
# config/environment.rb

require File.expand_path('../application', __FILE__)
require File.expand_path('../rollbar', __FILE__)

begin
  Rails.application.initialize!
rescue Exception => e
  Rollbar.error(e)
  raise
end
```

How this works: first, Rollbar config (which is now at `config/rollbar.rb` is required). Later, `Rails.application/initialize` statement is wrapped with a `begin/rescue` and any exceptions within will be reported to Rollbar.

## Rails runner command

We aren't able to instrument `rails runner` directly, but we do provide a wrapper, `rollbar-rails-runner`, which you can use to capture errors when running commands in a `rails runner`-like way. For example:

```shell
$ bundle exec rollbar-rails-runner 'puts User.count'
45
```

If an error occurs during that command, the exception will be reported to Rollbar.

## Deploy Tracking with Capistrano

### Capistrano 3

Add to your `Capfile`:

```ruby
require 'rollbar/capistrano3'
```

And then, to your `deploy.rb`:

```ruby
set :rollbar_token, 'POST_SERVER_ITEM_ACCESS_TOKEN'
set :rollbar_env, Proc.new { fetch :stage }
set :rollbar_role, Proc.new { :app }
```

NOTE: We've seen problems with Capistrano version `3.0.x` where the revision reported is incorrect. Version `3.1.0` and higher works correctly.

### Capistrano 2

Add the following to ```deploy.rb```:

```ruby
require 'rollbar/capistrano'
set :rollbar_token, 'POST_SERVER_ITEM_ACCESS_TOKEN'
```

Available options:

  <dl>
  <dt>rollbar_token</dt>
  <dd>The same project access token as you used for the ```rails generate rollbar``` command; find it in ```config/initializers/rollbar.rb```. (It's repeated here for performance reasons, so the rails environment doesn't have to be initialized.)
  </dd>
  <dt>rollbar_env</dt>
  <dd>Deploy environment name

Default: ```rails_env```

  </dd>
  </dl>

For ```capistrano/multistage```, try:

```ruby
set(:rollbar_env) { stage }
```

## Counting specific gems as in-project code

In the Rollbar interface, stacktraces are shown with in-project code expanded and other code collapsed. Stack frames are counted as in-project if they occur in a file that is inside of the `configuration.root` (automatically set to ```Rails.root``` if you're using Rails). The collapsed sections can be expanded by clicking on them.

If you want code from some specific gems to start expanded as well, you can configure this in ```config/initializers/rollbar.rb```:

```ruby
Rollbar.configure do |config |
  config.access_token = '...'
  config.project_gems = ['my_custom_gem', 'my_other_gem']
end
```

## Using with Goalie

If you're using [Goalie](https://github.com/obvio171/goalie) for custom error pages, you may need to explicitly add ```require 'goalie'``` to ```config/application.rb``` (in addition to ```require 'goalie/rails'```) so that the monkeypatch will work. (This will be obvious if it is needed because your app won't start up: you'll see a cryptic error message about ```Goalie::CustomErrorPages.render_exception``` not being defined.)


## Using with Resque

Check out [resque-rollbar](https://github.com/dimko/resque-rollbar) for using Rollbar as a failure backend for Resque.

## SSL

By default we use `OpenSSL::SSL::VERIFY_PEER` for SSL very mode. Although we don't recommend change it, you can disable peer verification in case you experience SSL connection problems:

```ruby
Rollbar.configure do |config|
  config.verify_ssl_peer = false
end
```


## Using with Zeus

Some users have reported problems with Zeus when ```rake``` was not explicitly included in their Gemfile. If the zeus server fails to start after installing the rollbar gem, try explicitly adding ```gem 'rake'``` to your ```Gemfile```. See [this thread](https://github.com/rollbar/rollbar-gem/issues/30) for more information.

## Backwards Compatibility

You can find upgrading notes in [UPGRADING.md](UPGRADING.md).

## Known Issues

If you are using jRuby with Oracle and JDK7, you may be expecting some errors sending reports to our API. This is caused by a bug in that JDK and the primer number used in the SSL algorithm. In order to fix this you can set the next configuration:

```ruby
Rollbar.configure do|config|
  config.endpoint = 'https://api-alt.rollbar.com/api/1/item/'
end
```

## Supported Language/Framework Versions

We support Ruby >= 1.8.7.

We support Rails >= 3.0.

## Help / Support

If you run into any issues, please email us at [support@rollbar.com](mailto:support@rollbar.com)

You can also find us in IRC: [#rollbar on chat.freenode.net](irc://chat.freenode.net/rollbar)

For bug reports, please [open an issue on GitHub](https://github.com/rollbar/rollbar-gem/issues/new).

## Contributing

1. Fork it
2. Create your feature branch (```git checkout -b my-new-feature```).
3. Commit your changes (```git commit -am 'Added some feature'```)
4. Push to the branch (```git push origin my-new-feature```)
5. Create new Pull Request

We're using RSpec for testing. Run the test suite with ```rake spec```. Tests for pull requests are appreciated but not required. (If you don't include a test, we'll write one before merging.)<|MERGE_RESOLUTION|>--- conflicted
+++ resolved
@@ -99,7 +99,36 @@
 end
 ```
 
-<<<<<<< HEAD
+### If using Plain Ruby
+
+Rollbar isn't dependent on Rack or Rails for most of its functionality. In a regular script, assuming you've
+installed the rollbar gem:
+
+ 1. Require rollbar
+ 2. Configure rollbar
+ 3. Send Rollbar data
+
+```ruby
+require 'rollbar'
+
+Rollbar.configure do |config|
+  config.access_token = "POST_SERVER_ITEM_ACCESS_TOKEN"
+  # Other Configuration Settings
+end
+
+Rollbar.debug("Running Script")
+
+begin
+  run_script ARGV
+rescue Exception => e # Never rescue Exception *unless* you re-raise in rescue body
+  Rollbar.error(e)
+  raise e
+end
+
+Rollbar.info("Script ran successfully")
+```
+
+
 ## Integration with Rollbar.js
 
 In case you want to report your JavaScript errors using [Rollbar.js](https://github.com/rollbar/rollbar.js), you can configure the gem to enable Rollbar.js on your site. Example:
@@ -120,36 +149,6 @@
 ```
 
 The `Hash` passed to `#js_options=` should have the same availalbe options that you can find in [Rollbar.js](https://github.com/rollbar/rollbar.js), using symbols or strings for the keys.
-=======
-### If using Plain Ruby
-
-Rollbar isn't dependent on Rack or Rails for most of its functionality. In a regular script, assuming you've
-installed the rollbar gem:
-
- 1. Require rollbar
- 2. Configure rollbar
- 3. Send Rollbar data
-
-```ruby
-require 'rollbar'
-
-Rollbar.configure do |config|
-  config.access_token = "POST_SERVER_ITEM_ACCESS_TOKEN"
-  # Other Configuration Settings
-end
-
-Rollbar.debug "Running Script"
-
-begin
-  run_script ARGV
-rescue Exception => e # Never rescue Exception *unless* you re-raise in rescue body
-  Rollbar.error e
-  raise e
-end
-
-Rollbar.info "Script ran successfully"
-```
->>>>>>> 1171b8a0
 
 ## Test your installation
 
