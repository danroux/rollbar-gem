--- conflicted
+++ resolved
@@ -438,14 +438,6 @@
       log_info '[Rollbar] Sending item'
 
       if configuration.use_eventmachine
-<<<<<<< HEAD
-        send_payload_using_eventmachine(payload)
-
-        return
-      end
-
-      body = dump_payload(payload)
-=======
         send_item_using_eventmachine(item)
         return
       end
@@ -453,10 +445,9 @@
       body = item.dump
       return unless body
 
->>>>>>> 3e35b279
       uri = URI.parse(configuration.endpoint)
 
-      handle_response(do_post(uri, body, payload['access_token']))
+      handle_response(do_post(uri, body, item['access_token']))
     end
 
     def do_post(uri, body, access_token)
@@ -474,7 +465,6 @@
       request = Net::HTTP::Post.new(uri.request_uri)
 
       request.body = body
-<<<<<<< HEAD
       request.add_field('X-Rollbar-Access-Token', access_token)
 
       handle_net_retries { http.request(request) }
@@ -499,10 +489,6 @@
     def skip_retries?
       Rollbar::LanguageSupport.ruby_18? || Rollbar::LanguageSupport.ruby_19?
     end
-=======
-      request.add_field('X-Rollbar-Access-Token', item['access_token'])
-      response = http.request(request)
->>>>>>> 3e35b279
 
     def handle_response(response)
       if response.code == '200'
