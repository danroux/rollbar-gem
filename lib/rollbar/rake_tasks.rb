require 'rollbar'
<<<<<<< HEAD
require 'rack/mock'
=======
require 'logger'
>>>>>>> a055bef9

namespace :rollbar do
  desc 'Verify your gem installation by sending a test exception to Rollbar'
  task :test => [:environment] do
    if defined?(Rails)
      Rails.logger = if defined?(ActiveSupport::TaggedLogging)
                       ActiveSupport::TaggedLogging.new(Logger.new(STDOUT))
                     else
                       Logger.new(STDOUT)
                     end

      Rails.logger.level = Logger::DEBUG
      Rollbar.preconfigure do |config|
        config.logger = Rails.logger
      end
    end

    class RollbarTestingException < RuntimeError; end

    unless Rollbar.configuration.access_token
      puts 'Rollbar needs an access token configured. Check the README for instructions.'

      exit
    end

    puts 'Testing manual report...'
    Rollbar.error('Test error from rollbar:test')

    module RollbarTest
      def test_rollbar
        puts 'Raising RollbarTestingException to simulate app failure.'

        raise RollbarTestingException.new, 'Testing rollbar with "rake rollbar:test". If you can see this, it works.'
      end
    end

    if defined?(Rails)
      begin
        require './app/controllers/application_controller'
      rescue LoadError
      end

      unless defined?(ApplicationController)
        puts 'No ApplicationController found, using ActionController::Base instead'
        class ApplicationController < ActionController::Base; end
      end

      puts 'Setting up the controller.'

      class RollbarTestController < ApplicationController
        include RollbarTest

        def verify
          test_rollbar
        end

        def logger
          nil
        end
      end

      Rails.application.routes_reloader.execute_if_updated
      Rails.application.routes.draw do
        get 'verify' => 'rollbar_test#verify', :as => 'verify'
      end

      # from http://stackoverflow.com/questions/5270835/authlogic-activation-problems
      if defined? Authlogic
        Authlogic::Session::Base.controller = Authlogic::ControllerAdapters::RailsAdapter.new(self)
      end

      protocol = (defined? Rails.application.config.force_ssl && Rails.application.config.force_ssl) ? 'https' : 'http'
      app = Rails.application
    else
      protocol = 'http'
      app = Class.new do
        include RollbarTest

        def self.call(_env)
          new.test_rollbar
        end
      end
    end

    puts 'Processing...'
    env = Rack::MockRequest.env_for("#{protocol}://www.example.com/verify")
    status, = app.call(env)

    unless status.to_i == 500
      puts 'Test failed! You may have a configuration issue, or you could be using a gem that\'s blocking the test. Contact support@rollbar.com if you need help troubleshooting.'
    end
  end
end<|MERGE_RESOLUTION|>--- conflicted
+++ resolved
@@ -1,9 +1,6 @@
 require 'rollbar'
-<<<<<<< HEAD
 require 'rack/mock'
-=======
 require 'logger'
->>>>>>> a055bef9
 
 namespace :rollbar do
   desc 'Verify your gem installation by sending a test exception to Rollbar'
