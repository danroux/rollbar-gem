module Rollbar
  # Report any uncaught errors in a job to Rollbar and reraise
  module ActiveJob
    def self.included(base)
      base.send :rescue_from, Exception do |exception|
<<<<<<< HEAD
        Rollbar.error(exception, :job => self.class.name, :job_id => job_id, :arguments => arguments)
=======
        Rollbar.error(exception,
                      :job => self.class.name,
                      :job_id => job_id,
                      :use_exception_level_filters => true)
>>>>>>> a90aa1fb
        raise exception
      end
    end
  end
end<|MERGE_RESOLUTION|>--- conflicted
+++ resolved
@@ -3,14 +3,11 @@
   module ActiveJob
     def self.included(base)
       base.send :rescue_from, Exception do |exception|
-<<<<<<< HEAD
-        Rollbar.error(exception, :job => self.class.name, :job_id => job_id, :arguments => arguments)
-=======
         Rollbar.error(exception,
                       :job => self.class.name,
                       :job_id => job_id,
-                      :use_exception_level_filters => true)
->>>>>>> a90aa1fb
+                      :use_exception_level_filters => true,
+                      :arguments => arguments)
         raise exception
       end
     end
