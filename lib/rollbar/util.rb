require 'rollbar/util/hash'


module Rollbar
  module Util
    def self.iterate_and_update(obj, block)
      if obj.is_a?(Array)
        for i in 0 ... obj.size
          value = obj[i]

          if value.is_a?(::Hash) || value.is_a?(Array)
            self.iterate_and_update(value, block)
          else
            obj[i] = block.call(value)
          end
        end
      else
        key_updates = []

        obj.each do |k, v|
          new_key = nil

          if v.is_a?(::Hash) || v.is_a?(Array)
            self.iterate_and_update(v, block)
            new_key = block.call(k)
          else
            new_key = block.call(k)
            obj[k] = block.call(v)
          end

          if new_key != k
            key_updates.push([k, new_key])
          end
        end

        key_updates.each do |old_key, new_key|
          obj[new_key] = obj[old_key]
          obj.delete(old_key)
        end
      end
    end

    def self.iterate_and_update_hash(hash, block)
      hash.each do |k, v|
        if v.is_a?(::Hash)
          self.iterate_and_update_hash(v, block)
        else
          hash[k] = block.call(k, v)
        end
      end
    end

    def self.deep_copy(obj)
      if obj.is_a?(::Hash)
        result = obj.clone
        obj.each {|k, v| result[k] = deep_copy(v)}
        result
      elsif obj.is_a?(Array)
        result = obj.clone
        result.clear
        obj.each {|v| result << deep_copy(v)}
        result
      else
        obj
      end
    end

<<<<<<< HEAD
    def self.deep_merge(hash1 = {}, hash2 = {})
=======
    def self.deep_merge(hash1, hash2)
      hash1 ||= {}
      hash2 ||= {}

>>>>>>> be4a9a85
      hash2.each_key do |k|
        if hash1[k].is_a?(::Hash) && hash2[k].is_a?(::Hash)
          hash1[k] = deep_merge(hash1[k], hash2[k])
        elsif hash1[k].is_a?(Array) && hash2[k].is_a?(Array)
          hash1[k] += deep_copy(hash2[k])
        elsif hash2[k]
          hash1[k] = deep_copy(hash2[k])
        end
      end

      hash1
    end

    def self.truncate(str, length)
      ellipsis = '...'

      if str.length <= length or str.length <= ellipsis.length
        return str
      end

      str.unpack("U*").slice(0, length - ellipsis.length).pack("U*") + ellipsis
    end
  end
end<|MERGE_RESOLUTION|>--- conflicted
+++ resolved
@@ -65,14 +65,10 @@
       end
     end
 
-<<<<<<< HEAD
-    def self.deep_merge(hash1 = {}, hash2 = {})
-=======
     def self.deep_merge(hash1, hash2)
       hash1 ||= {}
       hash2 ||= {}
 
->>>>>>> be4a9a85
       hash2.each_key do |k|
         if hash1[k].is_a?(::Hash) && hash2[k].is_a?(::Hash)
           hash1[k] = deep_merge(hash1[k], hash2[k])
